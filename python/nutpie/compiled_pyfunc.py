import dataclasses
from dataclasses import dataclass
from functools import partial
from typing import Any, Callable

import numpy as np

from nutpie import _lib  # type: ignore
from nutpie.sample import CompiledModel
from nutpie.transform_adapter import make_transform_adapter

SeedType = int


@dataclass(frozen=True)
class PyFuncModel(CompiledModel):
    _make_logp_func: Callable
    _make_expand_func: Callable
    _make_initial_points: Callable[[SeedType], np.ndarray] | None
    _shared_data: dict[str, Any]
    _n_dim: int
    _variables: list[_lib.PyVariable]
    _coords: dict[str, Any]
    _raw_logp_fn: Callable | None
    _transform_adapt_args: dict | None = None

    @property
    def shapes(self) -> dict[str, tuple[int, ...]]:
        return {var.name: tuple(var.dtype.shape) for var in self._variables}

    @property
    def coords(self):
        return self._coords

    @property
    def n_dim(self):
        return self._n_dim

    def with_data(self, **updates):
        for name in updates:
            if name not in self._shared_data:
                raise ValueError(f"Unknown data variable: {name}")

        updated = self._shared_data.copy()
        updated.update(**updates)
        return dataclasses.replace(self, _shared_data=updated)

    def with_transform_adapt(self, **kwargs):
        return dataclasses.replace(self, _transform_adapt_args=kwargs)

    def _make_sampler(self, settings, init_mean, cores, progress_type):
        model = self._make_model(init_mean)
        return _lib.PySampler.from_pyfunc(
            settings,
            cores,
            model,
            progress_type,
        )

    def _make_model(self, init_mean):
        def make_logp_func():
            logp_fn = self._make_logp_func()
            return partial(logp_fn, **self._shared_data)

        def make_expand_func(seed1, seed2, chain):
            expand_fn = self._make_expand_func(seed1, seed2, chain)
            return partial(expand_fn, **self._shared_data)

        if self._raw_logp_fn is not None:
            kwargs = self._transform_adapt_args
            if kwargs is None:
                kwargs = {}
            make_adapter = partial(
                make_transform_adapter(**kwargs),
                logp_fn=self._raw_logp_fn,
            )
        else:
            make_adapter = None

        return _lib.PyModel(
            make_logp_func,
            make_expand_func,
            self._variables,
            self.n_dim,
            init_point_func=self._make_initial_points,
            transform_adapter=make_adapter,
        )


def from_pyfunc(
    ndim: int,
    make_logp_fn: Callable,
    make_expand_fn: Callable,
    expanded_dtypes: list[np.dtype],
    expanded_shapes: list[tuple[int, ...]],
    expanded_names: list[str],
    *,
    coords: dict[str, Any] | None = None,
    dims: dict[str, tuple[str, ...]] | None = None,
    shared_data: dict[str, Any] | None = None,
<<<<<<< HEAD
    make_initial_point_fn: Callable[[SeedType], np.ndarray] | None,
    make_transform_adapter=None,
    raw_logp_fn=None,
=======
    make_initial_point_fn: Callable[[SeedType], np.ndarray] | None = None,
>>>>>>> b49ed24a
):
    variables = []
    for name, shape, dtype in zip(
        expanded_names, expanded_shapes, expanded_dtypes, strict=True
    ):
        shape = _lib.TensorShape(list(shape))
        if dtype == np.float64:
            dtype = _lib.ExpandDtype.float64_array(shape)
        elif dtype == np.float32:
            dtype = _lib.ExpandDtype.float32_array(shape)
        elif dtype == np.int64:
            dtype = _lib.ExpandDtype.int64_array(shape)
        variables.append(_lib.PyVariable(name, dtype))

    if coords is None:
        coords = {}
    if dims is None:
        dims = {}
    if shared_data is None:
        shared_data = {}

    return PyFuncModel(
        _n_dim=ndim,
        dims=dims,
        _coords=coords,
        _make_logp_func=make_logp_fn,
        _make_expand_func=make_expand_fn,
        _make_initial_points=make_initial_point_fn,
        _variables=variables,
        _shared_data=shared_data,
        _raw_logp_fn=raw_logp_fn,
    )<|MERGE_RESOLUTION|>--- conflicted
+++ resolved
@@ -98,13 +98,9 @@
     coords: dict[str, Any] | None = None,
     dims: dict[str, tuple[str, ...]] | None = None,
     shared_data: dict[str, Any] | None = None,
-<<<<<<< HEAD
-    make_initial_point_fn: Callable[[SeedType], np.ndarray] | None,
+    make_initial_point_fn: Callable[[SeedType], np.ndarray] | None = None,
     make_transform_adapter=None,
     raw_logp_fn=None,
-=======
-    make_initial_point_fn: Callable[[SeedType], np.ndarray] | None = None,
->>>>>>> b49ed24a
 ):
     variables = []
     for name, shape, dtype in zip(
