[package]
name = "nutpie"
<<<<<<< HEAD
#version = "0.14.0"
=======
version = "0.13.3"
>>>>>>> f4afe2f6
authors = [
  "Adrian Seyboldt <adrian.seyboldt@gmail.com>",
  "PyMC Developers <pymc.devs@gmail.com>",
]
edition = "2021"
license = "MIT"
repository = "https://github.com/pymc-devs/nutpie"
keywords = ["statistics", "bayes"]
description = "Python wrapper for nuts-rs -- a NUTS sampler written in Rust."
rust-version = "1.76"

[features]
extension-module = ["pyo3/extension-module"]
default = ["extension-module"]
simd_support = ["nuts-rs/simd_support"]

[lib]
name = "_lib"
crate-type = ["cdylib"]

[dependencies]
nuts-rs = "0.14.0"
numpy = "0.23.0"
rand = "0.8.5"
thiserror = "2.0.3"
rand_chacha = "0.9.0"
rayon = "1.10.0"
# Keep arrow in sync with nuts-rs requirements
arrow = { version = "53.1.0", default-features = false, features = ["ffi"] }
anyhow = "1.0.72"
<<<<<<< HEAD
itertools = "0.13.0"
bridgestan = "2.6.0"
=======
itertools = "0.14.0"
bridgestan = "2.6.1"
>>>>>>> f4afe2f6
rand_distr = "0.4.3"
smallvec = "1.13.0"
upon = { version = "0.8.1", default-features = false, features = [] }
time-humanize = { version = "0.1.3", default-features = false }
indicatif = "0.17.8"
tch = { version = "0.18.0", optional = true }

[dependencies.pyo3]
version = "0.23.3"
features = ["extension-module", "anyhow"]

[dev-dependencies]
criterion = "0.5.1"

[profile.release]
lto = "fat"
codegen-units = 1
opt-level = 2

[profile.bench]
debug = true
lto = "fat"<|MERGE_RESOLUTION|>--- conflicted
+++ resolved
@@ -1,13 +1,9 @@
 [package]
 name = "nutpie"
-<<<<<<< HEAD
-#version = "0.14.0"
-=======
-version = "0.13.3"
->>>>>>> f4afe2f6
+version = "0.14.0"
 authors = [
-  "Adrian Seyboldt <adrian.seyboldt@gmail.com>",
-  "PyMC Developers <pymc.devs@gmail.com>",
+    "Adrian Seyboldt <adrian.seyboldt@gmail.com>",
+    "PyMC Developers <pymc.devs@gmail.com>",
 ]
 edition = "2021"
 license = "MIT"
@@ -35,13 +31,8 @@
 # Keep arrow in sync with nuts-rs requirements
 arrow = { version = "53.1.0", default-features = false, features = ["ffi"] }
 anyhow = "1.0.72"
-<<<<<<< HEAD
-itertools = "0.13.0"
-bridgestan = "2.6.0"
-=======
 itertools = "0.14.0"
 bridgestan = "2.6.1"
->>>>>>> f4afe2f6
 rand_distr = "0.4.3"
 smallvec = "1.13.0"
 upon = { version = "0.8.1", default-features = false, features = [] }
