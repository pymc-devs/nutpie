--- conflicted
+++ resolved
@@ -4,13 +4,8 @@
 
 nutpie can be installed using Conda or Mamba from conda-forge with
 
-<<<<<<< HEAD
-```
+```bash
 mamba install -c conda-forge nutpie
-=======
-```bash
-mamba install -c conda-forge nutpie pymc
->>>>>>> c72764fb
 ```
 
 Or using pip:
@@ -38,13 +33,8 @@
 
 First, PyMC and Numba need to be installed, for example using
 
-<<<<<<< HEAD
-```
+```bash
 mamba install -c conda-forge pymc numba
-=======
-```bash
-mamba install pymc numba
->>>>>>> c72764fb
 ```
 
 We need to create a model:
